--- conflicted
+++ resolved
@@ -11,23 +11,13 @@
 
 def test_ctmodel():
     """ ConstantTurn Transition Model test """
-<<<<<<< HEAD
     state = State(np.array([[3.0], [1.0], [2.0], [1.0]]))
-    noise_diff_coeffs = np.array([0.01, 0.01])
+    turn_noise_diff_coeffs = np.array([0.01, 0.01])
     turn_rate = 0.1
-    base(ConstantTurn, state, noise_diff_coeffs, turn_rate)
+    base(ConstantTurn, state, turn_noise_diff_coeffs, turn_rate)
 
 
-def base(model, state, noise_diff_coeffs, turn_rate):
-=======
-    state_vec = sp.array([[3.0], [1.0], [2.0], [1.0]])
-    turn_noise_diff_coeffs = sp.array([0.01, 0.01])
-    turn_rate = 0.1
-    base(ConstantTurn, state_vec, turn_noise_diff_coeffs, turn_rate)
-
-
-def base(model, state_vec, turn_noise_diff_coeffs, turn_rate):
->>>>>>> 510e8754
+def base(model, state, turn_noise_diff_coeffs, turn_rate):
     """ Base test for n-dimensional ConstantAcceleration Transition Models """
 
     # Create an ConstantTurn model object
@@ -56,44 +46,24 @@
              [0, np.sin(turn_ratedt),
               0, np.cos(turn_ratedt)]])
 
-<<<<<<< HEAD
-    qx = noise_diff_coeffs[0]
-    qy = noise_diff_coeffs[1]
-    Q = np.array([[qx**2 * timediff**3 / 3,
-                   qx**2 * timediff**2 / 2,
+    qx = turn_noise_diff_coeffs[0]
+    qy = turn_noise_diff_coeffs[1]
+    Q = np.array([[qx * timediff**3 / 3,
+                   qx * timediff**2 / 2,
                    0,
                    0],
-                  [qx**2 * timediff**2 / 2,
-                   qx**2 * timediff,
-=======
-    qx = turn_noise_diff_coeffs[0]
-    qy = turn_noise_diff_coeffs[1]
-    Q = sp.array([[qx * sp.power(timediff, 3) / 3,
-                   qx * sp.power(timediff, 2) / 2,
-                   0,
-                   0],
-                  [qx * sp.power(timediff, 2) / 2,
+                  [qx * timediff**2 / 2,
                    qx * timediff,
->>>>>>> 510e8754
                    0,
                    0],
                   [0,
                    0,
-<<<<<<< HEAD
-                   qy**2 * timediff**3 / 3,
-                   qy**2 * timediff**2 / 2],
+                   qy * timediff**3 / 3,
+                   qy * timediff**2 / 2],
                   [0,
                    0,
-                   qy**2 * timediff**2 / 2,
-                   qy**2 * timediff]])
-=======
-                   qy * sp.power(timediff, 3) / 3,
-                   qy * sp.power(timediff, 2) / 2],
-                  [0,
-                   0,
-                   qy * sp.power(timediff, 2) / 2,
+                   qy * timediff**2 / 2,
                    qy * timediff]])
->>>>>>> 510e8754
 
     # Ensure ```model_obj.transfer_function(time_interval)``` returns F
     assert np.array_equal(F, model_obj.matrix(
